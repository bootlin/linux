--- conflicted
+++ resolved
@@ -351,11 +351,7 @@
 
 	set_bit(RDS_MSG_PAGEVEC, &rm->m_flags);
 	rm->m_inc.i_hdr.h_len = cpu_to_be32(total_len);
-<<<<<<< HEAD
-	rm->data.op_nents = ceil(total_len, PAGE_SIZE);
-=======
 	rm->data.op_nents = DIV_ROUND_UP(total_len, PAGE_SIZE);
->>>>>>> f17b5f06
 	rm->data.op_sg = rds_message_alloc_sgs(rm, num_sgs, &ret);
 	if (!rm->data.op_sg) {
 		rds_message_put(rm);
