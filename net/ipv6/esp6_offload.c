--- conflicted
+++ resolved
@@ -143,16 +143,10 @@
 	struct xfrm_offload *xo = xfrm_offload(skb);
 
 	if (!xo)
-<<<<<<< HEAD
 		return ERR_PTR(-EINVAL);
-=======
-		goto out;
 
 	if (!(skb_shinfo(skb)->gso_type & SKB_GSO_ESP))
-		goto out;
-
-	seq = xo->seq.low;
->>>>>>> a84a8ab9
+		return ERR_PTR(-EINVAL);
 
 	x = skb->sp->xvec[skb->sp->len - 1];
 	aead = x->data;
