--- conflicted
+++ resolved
@@ -87,16 +87,6 @@
 
 	if (vcpu_el1_is_32bit(vcpu))
 		vcpu->arch.hcr_el2 &= ~HCR_RW;
-<<<<<<< HEAD
-	else
-		/*
-		 * TID3: trap feature register accesses that we virtualise.
-		 * For now this is conditional, since no AArch32 feature regs
-		 * are currently virtualised.
-		 */
-		vcpu->arch.hcr_el2 |= HCR_TID3;
-=======
->>>>>>> 88084a3d
 
 	if (cpus_have_const_cap(ARM64_MISMATCHED_CACHE_TYPE) ||
 	    vcpu_el1_is_32bit(vcpu))
