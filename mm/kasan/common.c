--- conflicted
+++ resolved
@@ -532,11 +532,7 @@
 		return;
 
 	/* Unpoison the object and save alloc info for non-kmalloc() allocations. */
-<<<<<<< HEAD
-	unpoison_slab_object(slab->slab_cache, ptr, size, flags);
-=======
 	unpoison_slab_object(slab->slab_cache, ptr, flags, false);
->>>>>>> 0c383648
 
 	/* Poison the redzone and save alloc info for kmalloc() allocations. */
 	if (is_kmalloc_cache(slab->slab_cache))
