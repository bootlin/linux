--- conflicted
+++ resolved
@@ -59,12 +59,6 @@
 #define KEEPALIVE_VER 1
 #define KEEPALIVE_VER_MIN KEEPALIVE_VER
 
-<<<<<<< HEAD
-DEFINE_SPINLOCK(msg_queue_spinlock);
-struct vchiq_state g_state;
-
-=======
->>>>>>> 0c383648
 /*
  * The devices implemented in the VCHIQ firmware are not discoverable,
  * so we need to maintain a list of them in order to register them with
@@ -72,14 +66,6 @@
  */
 static struct vchiq_device *bcm2835_audio;
 static struct vchiq_device *bcm2835_camera;
-<<<<<<< HEAD
-
-struct vchiq_drvdata {
-	const unsigned int cache_line_size;
-	struct rpi_firmware *fw;
-};
-=======
->>>>>>> 0c383648
 
 static const struct vchiq_platform_info bcm2835_info = {
 	.cache_line_size = 32,
@@ -449,11 +435,8 @@
 	unsigned int num_pages = pagelistinfo->num_pages;
 
 	dev_dbg(instance->state->dev, "arm: %pK, %d\n", pagelistinfo->pagelist, actual);
-<<<<<<< HEAD
-=======
 
 	drv_mgmt = dev_get_drvdata(instance->state->dev);
->>>>>>> 0c383648
 
 	/*
 	 * NOTE: dma_unmap_sg must be called before the
@@ -739,10 +722,6 @@
 
 	instance = kzalloc(sizeof(*instance), GFP_KERNEL);
 	if (!instance) {
-<<<<<<< HEAD
-		dev_err(state->dev, "core: %s: Cannot allocate vchiq instance\n", __func__);
-=======
->>>>>>> 0c383648
 		ret = -ENOMEM;
 		goto failed;
 	}
@@ -1008,12 +987,7 @@
 		}
 	} else {
 		waiter = kzalloc(sizeof(*waiter), GFP_KERNEL);
-<<<<<<< HEAD
-		if (!waiter) {
-			dev_err(service->state->dev, "core: %s: - Out of memory\n", __func__);
-=======
 		if (!waiter)
->>>>>>> 0c383648
 			return -ENOMEM;
 	}
 
@@ -1224,20 +1198,11 @@
 		bulk_userdata);
 }
 
-<<<<<<< HEAD
-void vchiq_dump_platform_instances(struct seq_file *f)
-{
-	struct vchiq_state *state = vchiq_get_state();
+void vchiq_dump_platform_instances(struct vchiq_state *state, struct seq_file *f)
+{
 	int i;
 
-	if (!state)
-=======
-void vchiq_dump_platform_instances(struct vchiq_state *state, struct seq_file *f)
-{
-	int i;
-
 	if (!vchiq_remote_initialised(state))
->>>>>>> 0c383648
 		return;
 
 	/*
@@ -1304,20 +1269,6 @@
 
 		if (user_service->dequeue_pending)
 			seq_puts(f, " (dequeue pending)");
-<<<<<<< HEAD
-	}
-
-	seq_puts(f, "\n");
-}
-
-struct vchiq_state *
-vchiq_get_state(void)
-{
-	if (!g_state.remote) {
-		pr_err("%s: g_state.remote == NULL\n", __func__);
-		return NULL;
-=======
->>>>>>> 0c383648
 	}
 
 	seq_puts(f, "\n");
@@ -1379,11 +1330,7 @@
 		long rc = 0, uc = 0;
 
 		if (wait_for_completion_interruptible(&arm_state->ka_evt)) {
-<<<<<<< HEAD
-			dev_err(state->dev, "suspend: %s: interrupted\n", __func__);
-=======
 			dev_dbg(state->dev, "suspend: %s: interrupted\n", __func__);
->>>>>>> 0c383648
 			flush_signals(current);
 			continue;
 		}
@@ -1823,11 +1770,7 @@
 	 */
 	err = vchiq_register_chrdev(&pdev->dev);
 	if (err) {
-<<<<<<< HEAD
-		dev_warn(&pdev->dev, "arm: Failed to initialize vchiq cdev\n");
-=======
 		dev_err(&pdev->dev, "arm: Failed to initialize vchiq cdev\n");
->>>>>>> 0c383648
 		goto error_exit;
 	}
 
@@ -1837,22 +1780,15 @@
 	return 0;
 
 failed_platform_init:
-<<<<<<< HEAD
-	dev_warn(&pdev->dev, "arm: Could not initialize vchiq platform\n");
-=======
 	dev_err(&pdev->dev, "arm: Could not initialize vchiq platform\n");
->>>>>>> 0c383648
 error_exit:
 	return err;
 }
 
 static void vchiq_remove(struct platform_device *pdev)
 {
-<<<<<<< HEAD
-=======
 	struct vchiq_drv_mgmt *mgmt = dev_get_drvdata(&pdev->dev);
 
->>>>>>> 0c383648
 	vchiq_device_unregister(bcm2835_audio);
 	vchiq_device_unregister(bcm2835_camera);
 	vchiq_debugfs_deinit();
