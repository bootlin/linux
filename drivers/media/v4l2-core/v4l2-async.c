--- conflicted
+++ resolved
@@ -319,11 +319,7 @@
 		if (asd->match_type != V4L2_ASYNC_MATCH_FWNODE)
 			continue;
 
-<<<<<<< HEAD
-		if (asd->match.fwnode.fwnode == fwnode)
-=======
 		if (asd->match.fwnode == fwnode)
->>>>>>> 661e50bc
 			return true;
 	}
 
@@ -334,11 +330,7 @@
 		if (sd->asd->match_type != V4L2_ASYNC_MATCH_FWNODE)
 			continue;
 
-<<<<<<< HEAD
-		if (sd->asd->match.fwnode.fwnode == fwnode)
-=======
 		if (sd->asd->match.fwnode == fwnode)
->>>>>>> 661e50bc
 			return true;
 	}
 
@@ -363,13 +355,8 @@
 		struct v4l2_async_subdev *other_asd = notifier->subdevs[j];
 
 		if (other_asd->match_type == V4L2_ASYNC_MATCH_FWNODE &&
-<<<<<<< HEAD
-		    asd->match.fwnode.fwnode ==
-		    other_asd->match.fwnode.fwnode)
-=======
 		    asd->match.fwnode ==
 		    other_asd->match.fwnode)
->>>>>>> 661e50bc
 			return true;
 	}
 
@@ -408,11 +395,7 @@
 			break;
 		case V4L2_ASYNC_MATCH_FWNODE:
 			if (v4l2_async_notifier_fwnode_has_async_subdev(
-<<<<<<< HEAD
-				    notifier, asd->match.fwnode.fwnode, i)) {
-=======
 				    notifier, asd->match.fwnode, i)) {
->>>>>>> 661e50bc
 				dev_err(dev,
 					"fwnode has already been registered or in notifier's subdev list\n");
 				ret = -EEXIST;
@@ -527,11 +510,7 @@
 
 		switch (asd->match_type) {
 		case V4L2_ASYNC_MATCH_FWNODE:
-<<<<<<< HEAD
-			fwnode_handle_put(asd->match.fwnode.fwnode);
-=======
 			fwnode_handle_put(asd->match.fwnode);
->>>>>>> 661e50bc
 			break;
 		default:
 			WARN_ON_ONCE(true);
