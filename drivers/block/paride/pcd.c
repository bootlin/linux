/* 
	pcd.c	(c) 1997-8  Grant R. Guenther <grant@torque.net>
		            Under the terms of the GNU General Public License.

	This is a high-level driver for parallel port ATAPI CD-ROM
        drives based on chips supported by the paride module.

        By default, the driver will autoprobe for a single parallel
        port ATAPI CD-ROM drive, but if their individual parameters are
        specified, the driver can handle up to 4 drives.

        The behaviour of the pcd driver can be altered by setting
        some parameters from the insmod command line.  The following
        parameters are adjustable:

            drive0      These four arguments can be arrays of       
            drive1      1-6 integers as follows:
            drive2
            drive3      <prt>,<pro>,<uni>,<mod>,<slv>,<dly>

                        Where,

                <prt>   is the base of the parallel port address for
                        the corresponding drive.  (required)

                <pro>   is the protocol number for the adapter that
                        supports this drive.  These numbers are
                        logged by 'paride' when the protocol modules
                        are initialised.  (0 if not given)

                <uni>   for those adapters that support chained
                        devices, this is the unit selector for the
                        chain of devices on the given port.  It should
                        be zero for devices that don't support chaining.
                        (0 if not given)

                <mod>   this can be -1 to choose the best mode, or one
                        of the mode numbers supported by the adapter.
                        (-1 if not given)

		<slv>   ATAPI CD-ROMs can be jumpered to master or slave.
			Set this to 0 to choose the master drive, 1 to
                        choose the slave, -1 (the default) to choose the
			first drive found.

                <dly>   some parallel ports require the driver to 
                        go more slowly.  -1 sets a default value that
                        should work with the chosen protocol.  Otherwise,
                        set this to a small integer, the larger it is
                        the slower the port i/o.  In some cases, setting
                        this to zero will speed up the device. (default -1)
                        
            major       You may use this parameter to override the
                        default major number (46) that this driver
                        will use.  Be sure to change the device
                        name as well.

            name        This parameter is a character string that
                        contains the name the kernel will use for this
                        device (in /proc output, for instance).
                        (default "pcd")

            verbose     This parameter controls the amount of logging
                        that the driver will do.  Set it to 0 for
                        normal operation, 1 to see autoprobe progress
                        messages, or 2 to see additional debugging
                        output.  (default 0)
  
            nice        This parameter controls the driver's use of
                        idle CPU time, at the expense of some speed.
 
	If this driver is built into the kernel, you can use the
        following kernel command line parameters, with the same values
        as the corresponding module parameters listed above:

	    pcd.drive0
	    pcd.drive1
	    pcd.drive2
	    pcd.drive3
	    pcd.nice

        In addition, you can use the parameter pcd.disable to disable
        the driver entirely.

*/

/* Changes:

	1.01	GRG 1998.01.24	Added test unit ready support
	1.02    GRG 1998.05.06  Changes to pcd_completion, ready_wait,
				and loosen interpretation of ATAPI
			        standard for clearing error status.
				Use spinlocks. Eliminate sti().
	1.03    GRG 1998.06.16  Eliminated an Ugh
	1.04	GRG 1998.08.15  Added extra debugging, improvements to
				pcd_completion, use HZ in loop timing
	1.05	GRG 1998.08.16	Conformed to "Uniform CD-ROM" standard
	1.06    GRG 1998.08.19  Added audio ioctl support
	1.07    GRG 1998.09.24  Increased reset timeout, added jumbo support

*/

#define	PCD_VERSION	"1.07"
#define PCD_MAJOR	46
#define PCD_NAME	"pcd"
#define PCD_UNITS	4

/* Here are things one can override from the insmod command.
   Most are autoprobed by paride unless set here.  Verbose is off
   by default.

*/

static int verbose = 0;
static int major = PCD_MAJOR;
static char *name = PCD_NAME;
static int nice = 0;
static int disable = 0;

static int drive0[6] = { 0, 0, 0, -1, -1, -1 };
static int drive1[6] = { 0, 0, 0, -1, -1, -1 };
static int drive2[6] = { 0, 0, 0, -1, -1, -1 };
static int drive3[6] = { 0, 0, 0, -1, -1, -1 };

static int (*drives[4])[6] = {&drive0, &drive1, &drive2, &drive3};
static int pcd_drive_count;

enum {D_PRT, D_PRO, D_UNI, D_MOD, D_SLV, D_DLY};

/* end of parameters */

#include <linux/module.h>
#include <linux/init.h>
#include <linux/errno.h>
#include <linux/fs.h>
#include <linux/kernel.h>
#include <linux/delay.h>
#include <linux/cdrom.h>
#include <linux/spinlock.h>
#include <linux/blk-mq.h>
#include <linux/mutex.h>
#include <linux/uaccess.h>

static DEFINE_MUTEX(pcd_mutex);
static DEFINE_SPINLOCK(pcd_lock);

module_param(verbose, int, 0644);
module_param(major, int, 0);
module_param(name, charp, 0);
module_param(nice, int, 0);
module_param_array(drive0, int, NULL, 0);
module_param_array(drive1, int, NULL, 0);
module_param_array(drive2, int, NULL, 0);
module_param_array(drive3, int, NULL, 0);

#include "paride.h"
#include "pseudo.h"

#define PCD_RETRIES	     5
#define PCD_TMO		   800	/* timeout in jiffies */
#define PCD_DELAY           50	/* spin delay in uS */
#define PCD_READY_TMO	    20	/* in seconds */
#define PCD_RESET_TMO	   100	/* in tenths of a second */

#define PCD_SPIN	(1000000*PCD_TMO)/(HZ*PCD_DELAY)

#define IDE_ERR		0x01
#define IDE_DRQ         0x08
#define IDE_READY       0x40
#define IDE_BUSY        0x80

static int pcd_open(struct cdrom_device_info *cdi, int purpose);
static void pcd_release(struct cdrom_device_info *cdi);
static int pcd_drive_status(struct cdrom_device_info *cdi, int slot_nr);
static unsigned int pcd_check_events(struct cdrom_device_info *cdi,
				     unsigned int clearing, int slot_nr);
static int pcd_tray_move(struct cdrom_device_info *cdi, int position);
static int pcd_lock_door(struct cdrom_device_info *cdi, int lock);
static int pcd_drive_reset(struct cdrom_device_info *cdi);
static int pcd_get_mcn(struct cdrom_device_info *cdi, struct cdrom_mcn *mcn);
static int pcd_audio_ioctl(struct cdrom_device_info *cdi,
			   unsigned int cmd, void *arg);
static int pcd_packet(struct cdrom_device_info *cdi,
		      struct packet_command *cgc);

static void do_pcd_read_drq(void);
static blk_status_t pcd_queue_rq(struct blk_mq_hw_ctx *hctx,
				 const struct blk_mq_queue_data *bd);
static void do_pcd_read(void);

struct pcd_unit {
	struct pi_adapter pia;	/* interface to paride layer */
	struct pi_adapter *pi;
	int drive;		/* master/slave */
	int last_sense;		/* result of last request sense */
	int changed;		/* media change seen */
	int present;		/* does this unit exist ? */
	char *name;		/* pcd0, pcd1, etc */
	struct cdrom_device_info info;	/* uniform cdrom interface */
	struct gendisk *disk;
	struct blk_mq_tag_set tag_set;
	struct list_head rq_list;
};

static struct pcd_unit pcd[PCD_UNITS];

static char pcd_scratch[64];
static char pcd_buffer[2048];	/* raw block buffer */
static int pcd_bufblk = -1;	/* block in buffer, in CD units,
				   -1 for nothing there. See also
				   pd_unit.
				 */

/* the variables below are used mainly in the I/O request engine, which
   processes only one request at a time.
*/

static struct pcd_unit *pcd_current; /* current request's drive */
static struct request *pcd_req;
static int pcd_retries;		/* retries on current request */
static int pcd_busy;		/* request being processed ? */
static int pcd_sector;		/* address of next requested sector */
static int pcd_count;		/* number of blocks still to do */
static char *pcd_buf;		/* buffer for request in progress */
static void *par_drv;		/* reference of parport driver */

/* kernel glue structures */

static int pcd_block_open(struct block_device *bdev, fmode_t mode)
{
	struct pcd_unit *cd = bdev->bd_disk->private_data;
	int ret;

	bdev_check_media_change(bdev);

	mutex_lock(&pcd_mutex);
	ret = cdrom_open(&cd->info, bdev, mode);
	mutex_unlock(&pcd_mutex);

	return ret;
}

static void pcd_block_release(struct gendisk *disk, fmode_t mode)
{
	struct pcd_unit *cd = disk->private_data;
	mutex_lock(&pcd_mutex);
	cdrom_release(&cd->info, mode);
	mutex_unlock(&pcd_mutex);
}

static int pcd_block_ioctl(struct block_device *bdev, fmode_t mode,
				unsigned cmd, unsigned long arg)
{
	struct pcd_unit *cd = bdev->bd_disk->private_data;
	int ret;

	mutex_lock(&pcd_mutex);
	ret = cdrom_ioctl(&cd->info, bdev, mode, cmd, arg);
	mutex_unlock(&pcd_mutex);

	return ret;
}

static unsigned int pcd_block_check_events(struct gendisk *disk,
					   unsigned int clearing)
{
	struct pcd_unit *cd = disk->private_data;
	return cdrom_check_events(&cd->info, clearing);
}

static const struct block_device_operations pcd_bdops = {
	.owner		= THIS_MODULE,
	.open		= pcd_block_open,
	.release	= pcd_block_release,
	.ioctl		= pcd_block_ioctl,
#ifdef CONFIG_COMPAT
	.compat_ioctl	= blkdev_compat_ptr_ioctl,
#endif
	.check_events	= pcd_block_check_events,
};

static const struct cdrom_device_ops pcd_dops = {
	.open		= pcd_open,
	.release	= pcd_release,
	.drive_status	= pcd_drive_status,
	.check_events	= pcd_check_events,
	.tray_move	= pcd_tray_move,
	.lock_door	= pcd_lock_door,
	.get_mcn	= pcd_get_mcn,
	.reset		= pcd_drive_reset,
	.audio_ioctl	= pcd_audio_ioctl,
	.generic_packet	= pcd_packet,
	.capability	= CDC_CLOSE_TRAY | CDC_OPEN_TRAY | CDC_LOCK |
			  CDC_MCN | CDC_MEDIA_CHANGED | CDC_RESET |
			  CDC_PLAY_AUDIO | CDC_GENERIC_PACKET | CDC_CD_R |
			  CDC_CD_RW,
};

static const struct blk_mq_ops pcd_mq_ops = {
	.queue_rq	= pcd_queue_rq,
};

<<<<<<< HEAD
static void pcd_init_units(void)
{
	struct pcd_unit *cd;
	int unit;

	pcd_drive_count = 0;
	for (unit = 0, cd = pcd; unit < PCD_UNITS; unit++, cd++) {
		struct gendisk *disk;

		if (blk_mq_alloc_sq_tag_set(&cd->tag_set, &pcd_mq_ops, 1,
				BLK_MQ_F_SHOULD_MERGE))
			continue;

		disk = blk_mq_alloc_disk(&cd->tag_set, cd);
		if (IS_ERR(disk)) {
			blk_mq_free_tag_set(&cd->tag_set);
			continue;
		}

		INIT_LIST_HEAD(&cd->rq_list);
		blk_queue_bounce_limit(disk->queue, BLK_BOUNCE_HIGH);
		cd->disk = disk;
		cd->pi = &cd->pia;
		cd->present = 0;
		cd->last_sense = 0;
		cd->changed = 1;
		cd->drive = (*drives[unit])[D_SLV];
		if ((*drives[unit])[D_PRT])
			pcd_drive_count++;

		cd->name = &cd->info.name[0];
		snprintf(cd->name, sizeof(cd->info.name), "%s%d", name, unit);
		cd->info.ops = &pcd_dops;
		cd->info.handle = cd;
		cd->info.speed = 0;
		cd->info.capacity = 1;
		cd->info.mask = 0;
		disk->major = major;
		disk->first_minor = unit;
		disk->minors = 1;
		strcpy(disk->disk_name, cd->name);	/* umm... */
		disk->fops = &pcd_bdops;
		disk->flags = GENHD_FL_BLOCK_EVENTS_ON_EXCL_WRITE;
		disk->events = DISK_EVENT_MEDIA_CHANGE;
	}
}

=======
>>>>>>> df0cc57e
static int pcd_open(struct cdrom_device_info *cdi, int purpose)
{
	struct pcd_unit *cd = cdi->handle;
	if (!cd->present)
		return -ENODEV;
	return 0;
}

static void pcd_release(struct cdrom_device_info *cdi)
{
}

static inline int status_reg(struct pcd_unit *cd)
{
	return pi_read_regr(cd->pi, 1, 6);
}

static inline int read_reg(struct pcd_unit *cd, int reg)
{
	return pi_read_regr(cd->pi, 0, reg);
}

static inline void write_reg(struct pcd_unit *cd, int reg, int val)
{
	pi_write_regr(cd->pi, 0, reg, val);
}

static int pcd_wait(struct pcd_unit *cd, int go, int stop, char *fun, char *msg)
{
	int j, r, e, s, p;

	j = 0;
	while ((((r = status_reg(cd)) & go) || (stop && (!(r & stop))))
	       && (j++ < PCD_SPIN))
		udelay(PCD_DELAY);

	if ((r & (IDE_ERR & stop)) || (j > PCD_SPIN)) {
		s = read_reg(cd, 7);
		e = read_reg(cd, 1);
		p = read_reg(cd, 2);
		if (j > PCD_SPIN)
			e |= 0x100;
		if (fun)
			printk("%s: %s %s: alt=0x%x stat=0x%x err=0x%x"
			       " loop=%d phase=%d\n",
			       cd->name, fun, msg, r, s, e, j, p);
		return (s << 8) + r;
	}
	return 0;
}

static int pcd_command(struct pcd_unit *cd, char *cmd, int dlen, char *fun)
{
	pi_connect(cd->pi);

	write_reg(cd, 6, 0xa0 + 0x10 * cd->drive);

	if (pcd_wait(cd, IDE_BUSY | IDE_DRQ, 0, fun, "before command")) {
		pi_disconnect(cd->pi);
		return -1;
	}

	write_reg(cd, 4, dlen % 256);
	write_reg(cd, 5, dlen / 256);
	write_reg(cd, 7, 0xa0);	/* ATAPI packet command */

	if (pcd_wait(cd, IDE_BUSY, IDE_DRQ, fun, "command DRQ")) {
		pi_disconnect(cd->pi);
		return -1;
	}

	if (read_reg(cd, 2) != 1) {
		printk("%s: %s: command phase error\n", cd->name, fun);
		pi_disconnect(cd->pi);
		return -1;
	}

	pi_write_block(cd->pi, cmd, 12);

	return 0;
}

static int pcd_completion(struct pcd_unit *cd, char *buf, char *fun)
{
	int r, d, p, n, k, j;

	r = -1;
	k = 0;
	j = 0;

	if (!pcd_wait(cd, IDE_BUSY, IDE_DRQ | IDE_READY | IDE_ERR,
		      fun, "completion")) {
		r = 0;
		while (read_reg(cd, 7) & IDE_DRQ) {
			d = read_reg(cd, 4) + 256 * read_reg(cd, 5);
			n = (d + 3) & 0xfffc;
			p = read_reg(cd, 2) & 3;

			if ((p == 2) && (n > 0) && (j == 0)) {
				pi_read_block(cd->pi, buf, n);
				if (verbose > 1)
					printk("%s: %s: Read %d bytes\n",
					       cd->name, fun, n);
				r = 0;
				j++;
			} else {
				if (verbose > 1)
					printk
					    ("%s: %s: Unexpected phase %d, d=%d, k=%d\n",
					     cd->name, fun, p, d, k);
				if (verbose < 2)
					printk_once(
					    "%s: WARNING: ATAPI phase errors\n",
					    cd->name);
				mdelay(1);
			}
			if (k++ > PCD_TMO) {
				printk("%s: Stuck DRQ\n", cd->name);
				break;
			}
			if (pcd_wait
			    (cd, IDE_BUSY, IDE_DRQ | IDE_READY | IDE_ERR, fun,
			     "completion")) {
				r = -1;
				break;
			}
		}
	}

	pi_disconnect(cd->pi);

	return r;
}

static void pcd_req_sense(struct pcd_unit *cd, char *fun)
{
	char rs_cmd[12] = { 0x03, 0, 0, 0, 16, 0, 0, 0, 0, 0, 0, 0 };
	char buf[16];
	int r, c;

	r = pcd_command(cd, rs_cmd, 16, "Request sense");
	mdelay(1);
	if (!r)
		pcd_completion(cd, buf, "Request sense");

	cd->last_sense = -1;
	c = 2;
	if (!r) {
		if (fun)
			printk("%s: %s: Sense key: %x, ASC: %x, ASQ: %x\n",
			       cd->name, fun, buf[2] & 0xf, buf[12], buf[13]);
		c = buf[2] & 0xf;
		cd->last_sense =
		    c | ((buf[12] & 0xff) << 8) | ((buf[13] & 0xff) << 16);
	}
	if ((c == 2) || (c == 6))
		cd->changed = 1;
}

static int pcd_atapi(struct pcd_unit *cd, char *cmd, int dlen, char *buf, char *fun)
{
	int r;

	r = pcd_command(cd, cmd, dlen, fun);
	mdelay(1);
	if (!r)
		r = pcd_completion(cd, buf, fun);
	if (r)
		pcd_req_sense(cd, fun);

	return r;
}

static int pcd_packet(struct cdrom_device_info *cdi, struct packet_command *cgc)
{
	return pcd_atapi(cdi->handle, cgc->cmd, cgc->buflen, cgc->buffer,
			 "generic packet");
}

#define DBMSG(msg)	((verbose>1)?(msg):NULL)

static unsigned int pcd_check_events(struct cdrom_device_info *cdi,
				     unsigned int clearing, int slot_nr)
{
	struct pcd_unit *cd = cdi->handle;
	int res = cd->changed;
	if (res)
		cd->changed = 0;
	return res ? DISK_EVENT_MEDIA_CHANGE : 0;
}

static int pcd_lock_door(struct cdrom_device_info *cdi, int lock)
{
	char un_cmd[12] = { 0x1e, 0, 0, 0, lock, 0, 0, 0, 0, 0, 0, 0 };

	return pcd_atapi(cdi->handle, un_cmd, 0, pcd_scratch,
			 lock ? "lock door" : "unlock door");
}

static int pcd_tray_move(struct cdrom_device_info *cdi, int position)
{
	char ej_cmd[12] = { 0x1b, 0, 0, 0, 3 - position, 0, 0, 0, 0, 0, 0, 0 };

	return pcd_atapi(cdi->handle, ej_cmd, 0, pcd_scratch,
			 position ? "eject" : "close tray");
}

static void pcd_sleep(int cs)
{
	schedule_timeout_interruptible(cs);
}

static int pcd_reset(struct pcd_unit *cd)
{
	int i, k, flg;
	int expect[5] = { 1, 1, 1, 0x14, 0xeb };

	pi_connect(cd->pi);
	write_reg(cd, 6, 0xa0 + 0x10 * cd->drive);
	write_reg(cd, 7, 8);

	pcd_sleep(20 * HZ / 1000);	/* delay a bit */

	k = 0;
	while ((k++ < PCD_RESET_TMO) && (status_reg(cd) & IDE_BUSY))
		pcd_sleep(HZ / 10);

	flg = 1;
	for (i = 0; i < 5; i++)
		flg &= (read_reg(cd, i + 1) == expect[i]);

	if (verbose) {
		printk("%s: Reset (%d) signature = ", cd->name, k);
		for (i = 0; i < 5; i++)
			printk("%3x", read_reg(cd, i + 1));
		if (!flg)
			printk(" (incorrect)");
		printk("\n");
	}

	pi_disconnect(cd->pi);
	return flg - 1;
}

static int pcd_drive_reset(struct cdrom_device_info *cdi)
{
	return pcd_reset(cdi->handle);
}

static int pcd_ready_wait(struct pcd_unit *cd, int tmo)
{
	char tr_cmd[12] = { 0, 0, 0, 0, 0, 0, 0, 0, 0, 0, 0, 0 };
	int k, p;

	k = 0;
	while (k < tmo) {
		cd->last_sense = 0;
		pcd_atapi(cd, tr_cmd, 0, NULL, DBMSG("test unit ready"));
		p = cd->last_sense;
		if (!p)
			return 0;
		if (!(((p & 0xffff) == 0x0402) || ((p & 0xff) == 6)))
			return p;
		k++;
		pcd_sleep(HZ);
	}
	return 0x000020;	/* timeout */
}

static int pcd_drive_status(struct cdrom_device_info *cdi, int slot_nr)
{
	char rc_cmd[12] = { 0x25, 0, 0, 0, 0, 0, 0, 0, 0, 0, 0, 0 };
	struct pcd_unit *cd = cdi->handle;

	if (pcd_ready_wait(cd, PCD_READY_TMO))
		return CDS_DRIVE_NOT_READY;
	if (pcd_atapi(cd, rc_cmd, 8, pcd_scratch, DBMSG("check media")))
		return CDS_NO_DISC;
	return CDS_DISC_OK;
}

static int pcd_identify(struct pcd_unit *cd)
{
	char id_cmd[12] = { 0x12, 0, 0, 0, 36, 0, 0, 0, 0, 0, 0, 0 };
	char id[18];
	int k, s;

	pcd_bufblk = -1;

	s = pcd_atapi(cd, id_cmd, 36, pcd_buffer, "identify");

	if (s)
		return -1;
	if ((pcd_buffer[0] & 0x1f) != 5) {
		if (verbose)
			printk("%s: %s is not a CD-ROM\n",
			       cd->name, cd->drive ? "Slave" : "Master");
		return -1;
	}
	memcpy(id, pcd_buffer + 16, 16);
	id[16] = 0;
	k = 16;
	while ((k >= 0) && (id[k] <= 0x20)) {
		id[k] = 0;
		k--;
	}

	printk("%s: %s: %s\n", cd->name, cd->drive ? "Slave" : "Master", id);

	return 0;
}

/*
 * returns 0, with id set if drive is detected, otherwise an error code.
 */
static int pcd_probe(struct pcd_unit *cd, int ms)
{
	if (ms == -1) {
		for (cd->drive = 0; cd->drive <= 1; cd->drive++)
			if (!pcd_reset(cd) && !pcd_identify(cd))
				return 0;
	} else {
		cd->drive = ms;
		if (!pcd_reset(cd) && !pcd_identify(cd))
			return 0;
	}
	return -ENODEV;
}

static int pcd_probe_capabilities(struct pcd_unit *cd)
{
	char cmd[12] = { 0x5a, 1 << 3, 0x2a, 0, 0, 0, 0, 18, 0, 0, 0, 0 };
	char buffer[32];
	int ret;

	ret = pcd_atapi(cd, cmd, 18, buffer, "mode sense capabilities");
	if (ret)
		return ret;

	/* we should now have the cap page */
	if ((buffer[11] & 1) == 0)
		cd->info.mask |= CDC_CD_R;
	if ((buffer[11] & 2) == 0)
		cd->info.mask |= CDC_CD_RW;
	if ((buffer[12] & 1) == 0)
		cd->info.mask |= CDC_PLAY_AUDIO;
	if ((buffer[14] & 1) == 0)
		cd->info.mask |= CDC_LOCK;
	if ((buffer[14] & 8) == 0)
		cd->info.mask |= CDC_OPEN_TRAY;
	if ((buffer[14] >> 6) == 0)
		cd->info.mask |= CDC_CLOSE_TRAY;

<<<<<<< HEAD
	k = 0;
	if (pcd_drive_count == 0) { /* nothing spec'd - so autoprobe for 1 */
		cd = pcd;
		if (cd->disk && pi_init(cd->pi, 1, -1, -1, -1, -1, -1,
			    pcd_buffer, PI_PCD, verbose, cd->name)) {
			if (!pcd_probe(cd, -1, id)) {
				cd->present = 1;
				k++;
			} else
				pi_release(cd->pi);
		}
	} else {
		for (unit = 0, cd = pcd; unit < PCD_UNITS; unit++, cd++) {
			int *conf = *drives[unit];
			if (!conf[D_PRT])
				continue;
			if (!cd->disk)
				continue;
			if (!pi_init(cd->pi, 0, conf[D_PRT], conf[D_MOD],
				     conf[D_UNI], conf[D_PRO], conf[D_DLY],
				     pcd_buffer, PI_PCD, verbose, cd->name)) 
				continue;
			if (!pcd_probe(cd, conf[D_SLV], id)) {
				cd->present = 1;
				k++;
			} else
				pi_release(cd->pi);
		}
	}
	if (k)
		return 0;

	printk("%s: No CD-ROM drive found\n", name);
	for (unit = 0, cd = pcd; unit < PCD_UNITS; unit++, cd++) {
		if (!cd->disk)
			continue;
		blk_cleanup_disk(cd->disk);
		blk_mq_free_tag_set(&cd->tag_set);
	}
	pi_unregister_driver(par_drv);
	return -1;
=======
	return 0;
>>>>>>> df0cc57e
}

/* I/O request processing */
static int pcd_queue;

static int set_next_request(void)
{
	struct pcd_unit *cd;
	int old_pos = pcd_queue;

	do {
		cd = &pcd[pcd_queue];
		if (++pcd_queue == PCD_UNITS)
			pcd_queue = 0;
		if (cd->present && !list_empty(&cd->rq_list)) {
			pcd_req = list_first_entry(&cd->rq_list, struct request,
							queuelist);
			list_del_init(&pcd_req->queuelist);
			blk_mq_start_request(pcd_req);
			break;
		}
	} while (pcd_queue != old_pos);

	return pcd_req != NULL;
}

static void pcd_request(void)
{
	struct pcd_unit *cd;

	if (pcd_busy)
		return;

	if (!pcd_req && !set_next_request())
		return;

	cd = pcd_req->rq_disk->private_data;
	if (cd != pcd_current)
		pcd_bufblk = -1;
	pcd_current = cd;
	pcd_sector = blk_rq_pos(pcd_req);
	pcd_count = blk_rq_cur_sectors(pcd_req);
	pcd_buf = bio_data(pcd_req->bio);
	pcd_busy = 1;
	ps_set_intr(do_pcd_read, NULL, 0, nice);
}

static blk_status_t pcd_queue_rq(struct blk_mq_hw_ctx *hctx,
				 const struct blk_mq_queue_data *bd)
{
	struct pcd_unit *cd = hctx->queue->queuedata;

	if (rq_data_dir(bd->rq) != READ) {
		blk_mq_start_request(bd->rq);
		return BLK_STS_IOERR;
	}

	spin_lock_irq(&pcd_lock);
	list_add_tail(&bd->rq->queuelist, &cd->rq_list);
	pcd_request();
	spin_unlock_irq(&pcd_lock);

	return BLK_STS_OK;
}

static inline void next_request(blk_status_t err)
{
	unsigned long saved_flags;

	spin_lock_irqsave(&pcd_lock, saved_flags);
	if (!blk_update_request(pcd_req, err, blk_rq_cur_bytes(pcd_req))) {
		__blk_mq_end_request(pcd_req, err);
		pcd_req = NULL;
	}
	pcd_busy = 0;
	pcd_request();
	spin_unlock_irqrestore(&pcd_lock, saved_flags);
}

static int pcd_ready(void)
{
	return (((status_reg(pcd_current) & (IDE_BUSY | IDE_DRQ)) == IDE_DRQ));
}

static void pcd_transfer(void)
{

	while (pcd_count && (pcd_sector / 4 == pcd_bufblk)) {
		int o = (pcd_sector % 4) * 512;
		memcpy(pcd_buf, pcd_buffer + o, 512);
		pcd_count--;
		pcd_buf += 512;
		pcd_sector++;
	}
}

static void pcd_start(void)
{
	int b, i;
	char rd_cmd[12] = { 0xa8, 0, 0, 0, 0, 0, 0, 0, 0, 1, 0, 0 };

	pcd_bufblk = pcd_sector / 4;
	b = pcd_bufblk;
	for (i = 0; i < 4; i++) {
		rd_cmd[5 - i] = b & 0xff;
		b = b >> 8;
	}

	if (pcd_command(pcd_current, rd_cmd, 2048, "read block")) {
		pcd_bufblk = -1;
		next_request(BLK_STS_IOERR);
		return;
	}

	mdelay(1);

	ps_set_intr(do_pcd_read_drq, pcd_ready, PCD_TMO, nice);
}

static void do_pcd_read(void)
{
	pcd_busy = 1;
	pcd_retries = 0;
	pcd_transfer();
	if (!pcd_count) {
		next_request(0);
		return;
	}

	pi_do_claimed(pcd_current->pi, pcd_start);
}

static void do_pcd_read_drq(void)
{
	unsigned long saved_flags;

	if (pcd_completion(pcd_current, pcd_buffer, "read block")) {
		if (pcd_retries < PCD_RETRIES) {
			mdelay(1);
			pcd_retries++;
			pi_do_claimed(pcd_current->pi, pcd_start);
			return;
		}
		pcd_bufblk = -1;
		next_request(BLK_STS_IOERR);
		return;
	}

	do_pcd_read();
	spin_lock_irqsave(&pcd_lock, saved_flags);
	pcd_request();
	spin_unlock_irqrestore(&pcd_lock, saved_flags);
}

/* the audio_ioctl stuff is adapted from sr_ioctl.c */

static int pcd_audio_ioctl(struct cdrom_device_info *cdi, unsigned int cmd, void *arg)
{
	struct pcd_unit *cd = cdi->handle;

	switch (cmd) {

	case CDROMREADTOCHDR:

		{
			char cmd[12] =
			    { GPCMD_READ_TOC_PMA_ATIP, 0, 0, 0, 0, 0, 0, 0, 12,
			 0, 0, 0 };
			struct cdrom_tochdr *tochdr =
			    (struct cdrom_tochdr *) arg;
			char buffer[32];
			int r;

			r = pcd_atapi(cd, cmd, 12, buffer, "read toc header");

			tochdr->cdth_trk0 = buffer[2];
			tochdr->cdth_trk1 = buffer[3];

			return r ? -EIO : 0;
		}

	case CDROMREADTOCENTRY:

		{
			char cmd[12] =
			    { GPCMD_READ_TOC_PMA_ATIP, 0, 0, 0, 0, 0, 0, 0, 12,
			 0, 0, 0 };

			struct cdrom_tocentry *tocentry =
			    (struct cdrom_tocentry *) arg;
			unsigned char buffer[32];
			int r;

			cmd[1] =
			    (tocentry->cdte_format == CDROM_MSF ? 0x02 : 0);
			cmd[6] = tocentry->cdte_track;

			r = pcd_atapi(cd, cmd, 12, buffer, "read toc entry");

			tocentry->cdte_ctrl = buffer[5] & 0xf;
			tocentry->cdte_adr = buffer[5] >> 4;
			tocentry->cdte_datamode =
			    (tocentry->cdte_ctrl & 0x04) ? 1 : 0;
			if (tocentry->cdte_format == CDROM_MSF) {
				tocentry->cdte_addr.msf.minute = buffer[9];
				tocentry->cdte_addr.msf.second = buffer[10];
				tocentry->cdte_addr.msf.frame = buffer[11];
			} else
				tocentry->cdte_addr.lba =
				    (((((buffer[8] << 8) + buffer[9]) << 8)
				      + buffer[10]) << 8) + buffer[11];

			return r ? -EIO : 0;
		}

	default:

		return -ENOSYS;
	}
}

static int pcd_get_mcn(struct cdrom_device_info *cdi, struct cdrom_mcn *mcn)
{
	char cmd[12] =
	    { GPCMD_READ_SUBCHANNEL, 0, 0x40, 2, 0, 0, 0, 0, 24, 0, 0, 0 };
	char buffer[32];

	if (pcd_atapi(cdi->handle, cmd, 24, buffer, "get mcn"))
		return -EIO;

	memcpy(mcn->medium_catalog_number, buffer + 9, 13);
	mcn->medium_catalog_number[13] = 0;

	return 0;
}

static int pcd_init_unit(struct pcd_unit *cd, bool autoprobe, int port,
		int mode, int unit, int protocol, int delay, int ms)
{
	struct gendisk *disk;
	int ret;

	ret = blk_mq_alloc_sq_tag_set(&cd->tag_set, &pcd_mq_ops, 1,
				      BLK_MQ_F_SHOULD_MERGE);
	if (ret)
		return ret;

	disk = blk_mq_alloc_disk(&cd->tag_set, cd);
	if (IS_ERR(disk)) {
		ret = PTR_ERR(disk);
		goto out_free_tag_set;
	}

	INIT_LIST_HEAD(&cd->rq_list);
	blk_queue_bounce_limit(disk->queue, BLK_BOUNCE_HIGH);
	cd->disk = disk;
	cd->pi = &cd->pia;
	cd->present = 0;
	cd->last_sense = 0;
	cd->changed = 1;
	cd->drive = (*drives[cd - pcd])[D_SLV];

	cd->name = &cd->info.name[0];
	snprintf(cd->name, sizeof(cd->info.name), "%s%d", name, unit);
	cd->info.ops = &pcd_dops;
	cd->info.handle = cd;
	cd->info.speed = 0;
	cd->info.capacity = 1;
	cd->info.mask = 0;
	disk->major = major;
	disk->first_minor = unit;
	disk->minors = 1;
	strcpy(disk->disk_name, cd->name);	/* umm... */
	disk->fops = &pcd_bdops;
	disk->flags = GENHD_FL_BLOCK_EVENTS_ON_EXCL_WRITE;
	disk->events = DISK_EVENT_MEDIA_CHANGE;

	if (!pi_init(cd->pi, autoprobe, port, mode, unit, protocol, delay,
			pcd_buffer, PI_PCD, verbose, cd->name)) {
		ret = -ENODEV;
		goto out_free_disk;
	}
	ret = pcd_probe(cd, ms);
	if (ret)
		goto out_pi_release;

	cd->present = 1;
	pcd_probe_capabilities(cd);
	ret = register_cdrom(cd->disk, &cd->info);
	if (ret)
		goto out_pi_release;
	ret = add_disk(cd->disk);
	if (ret)
		goto out_unreg_cdrom;
	return 0;

out_unreg_cdrom:
	unregister_cdrom(&cd->info);
out_pi_release:
	pi_release(cd->pi);
out_free_disk:
	blk_cleanup_disk(cd->disk);
out_free_tag_set:
	blk_mq_free_tag_set(&cd->tag_set);
	return ret;
}

static int __init pcd_init(void)
{
	int found = 0, unit;

	if (disable)
		return -EINVAL;

	if (register_blkdev(major, name))
		return -EBUSY;

	pr_info("%s: %s version %s, major %d, nice %d\n",
		name, name, PCD_VERSION, major, nice);

	par_drv = pi_register_driver(name);
	if (!par_drv) {
		pr_err("failed to register %s driver\n", name);
		goto out_unregister_blkdev;
	}

	for (unit = 0; unit < PCD_UNITS; unit++) {
		if ((*drives[unit])[D_PRT])
			pcd_drive_count++;
	}

	if (pcd_drive_count == 0) { /* nothing spec'd - so autoprobe for 1 */
		if (!pcd_init_unit(pcd, 1, -1, -1, -1, -1, -1, -1))
			found++;
	} else {
		for (unit = 0; unit < PCD_UNITS; unit++) {
			struct pcd_unit *cd = &pcd[unit];
			int *conf = *drives[unit];

			if (!conf[D_PRT])
				continue;
			if (!pcd_init_unit(cd, 0, conf[D_PRT], conf[D_MOD],
					conf[D_UNI], conf[D_PRO], conf[D_DLY],
					conf[D_SLV]))
				found++;
		}
	}

	if (!found) {
		pr_info("%s: No CD-ROM drive found\n", name);
		goto out_unregister_pi_driver;
	}

	return 0;

out_unregister_pi_driver:
	pi_unregister_driver(par_drv);
out_unregister_blkdev:
	unregister_blkdev(major, name);
	return -ENODEV;
}

static void __exit pcd_exit(void)
{
	struct pcd_unit *cd;
	int unit;

	for (unit = 0, cd = pcd; unit < PCD_UNITS; unit++, cd++) {
		if (!cd->present)
			continue;

		unregister_cdrom(&cd->info);
		del_gendisk(cd->disk);
		pi_release(cd->pi);
		blk_cleanup_disk(cd->disk);

		blk_mq_free_tag_set(&cd->tag_set);
	}
	pi_unregister_driver(par_drv);
	unregister_blkdev(major, name);
}

MODULE_LICENSE("GPL");
module_init(pcd_init)
module_exit(pcd_exit)<|MERGE_RESOLUTION|>--- conflicted
+++ resolved
@@ -300,56 +300,6 @@
 	.queue_rq	= pcd_queue_rq,
 };
 
-<<<<<<< HEAD
-static void pcd_init_units(void)
-{
-	struct pcd_unit *cd;
-	int unit;
-
-	pcd_drive_count = 0;
-	for (unit = 0, cd = pcd; unit < PCD_UNITS; unit++, cd++) {
-		struct gendisk *disk;
-
-		if (blk_mq_alloc_sq_tag_set(&cd->tag_set, &pcd_mq_ops, 1,
-				BLK_MQ_F_SHOULD_MERGE))
-			continue;
-
-		disk = blk_mq_alloc_disk(&cd->tag_set, cd);
-		if (IS_ERR(disk)) {
-			blk_mq_free_tag_set(&cd->tag_set);
-			continue;
-		}
-
-		INIT_LIST_HEAD(&cd->rq_list);
-		blk_queue_bounce_limit(disk->queue, BLK_BOUNCE_HIGH);
-		cd->disk = disk;
-		cd->pi = &cd->pia;
-		cd->present = 0;
-		cd->last_sense = 0;
-		cd->changed = 1;
-		cd->drive = (*drives[unit])[D_SLV];
-		if ((*drives[unit])[D_PRT])
-			pcd_drive_count++;
-
-		cd->name = &cd->info.name[0];
-		snprintf(cd->name, sizeof(cd->info.name), "%s%d", name, unit);
-		cd->info.ops = &pcd_dops;
-		cd->info.handle = cd;
-		cd->info.speed = 0;
-		cd->info.capacity = 1;
-		cd->info.mask = 0;
-		disk->major = major;
-		disk->first_minor = unit;
-		disk->minors = 1;
-		strcpy(disk->disk_name, cd->name);	/* umm... */
-		disk->fops = &pcd_bdops;
-		disk->flags = GENHD_FL_BLOCK_EVENTS_ON_EXCL_WRITE;
-		disk->events = DISK_EVENT_MEDIA_CHANGE;
-	}
-}
-
-=======
->>>>>>> df0cc57e
 static int pcd_open(struct cdrom_device_info *cdi, int purpose)
 {
 	struct pcd_unit *cd = cdi->handle;
@@ -703,51 +653,7 @@
 	if ((buffer[14] >> 6) == 0)
 		cd->info.mask |= CDC_CLOSE_TRAY;
 
-<<<<<<< HEAD
-	k = 0;
-	if (pcd_drive_count == 0) { /* nothing spec'd - so autoprobe for 1 */
-		cd = pcd;
-		if (cd->disk && pi_init(cd->pi, 1, -1, -1, -1, -1, -1,
-			    pcd_buffer, PI_PCD, verbose, cd->name)) {
-			if (!pcd_probe(cd, -1, id)) {
-				cd->present = 1;
-				k++;
-			} else
-				pi_release(cd->pi);
-		}
-	} else {
-		for (unit = 0, cd = pcd; unit < PCD_UNITS; unit++, cd++) {
-			int *conf = *drives[unit];
-			if (!conf[D_PRT])
-				continue;
-			if (!cd->disk)
-				continue;
-			if (!pi_init(cd->pi, 0, conf[D_PRT], conf[D_MOD],
-				     conf[D_UNI], conf[D_PRO], conf[D_DLY],
-				     pcd_buffer, PI_PCD, verbose, cd->name)) 
-				continue;
-			if (!pcd_probe(cd, conf[D_SLV], id)) {
-				cd->present = 1;
-				k++;
-			} else
-				pi_release(cd->pi);
-		}
-	}
-	if (k)
-		return 0;
-
-	printk("%s: No CD-ROM drive found\n", name);
-	for (unit = 0, cd = pcd; unit < PCD_UNITS; unit++, cd++) {
-		if (!cd->disk)
-			continue;
-		blk_cleanup_disk(cd->disk);
-		blk_mq_free_tag_set(&cd->tag_set);
-	}
-	pi_unregister_driver(par_drv);
-	return -1;
-=======
 	return 0;
->>>>>>> df0cc57e
 }
 
 /* I/O request processing */
