--- conflicted
+++ resolved
@@ -1221,11 +1221,7 @@
 	ectx.abort = false;
 	ectx.last_jump = 0;
 	if (ws)
-<<<<<<< HEAD
-		ectx.ws = kcalloc(4, ws, GFP_KERNEL);
-=======
-		ectx.ws = kzalloc(4 * ws, GFP_ATOMIC);
->>>>>>> a21daa88
+		ectx.ws = kcalloc(4, ws, GFP_ATOMIC);
 	else
 		ectx.ws = NULL;
 
