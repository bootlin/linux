--- conflicted
+++ resolved
@@ -68,10 +68,7 @@
 	revhd_op	= 0x11,
 	extwh_op	= 0x16,
 	extwb_op	= 0x17,
-<<<<<<< HEAD
-=======
 	cpucfg_op	= 0x1b,
->>>>>>> 0c383648
 	iocsrrdb_op     = 0x19200,
 	iocsrrdh_op     = 0x19201,
 	iocsrrdw_op     = 0x19202,
