/*
 * Copyright (C) 2011 Texas Instruments Incorporated - http://www.ti.com/
 *
 * This program is free software; you can redistribute it and/or modify
 * it under the terms of the GNU General Public License version 2 as
 * published by the Free Software Foundation.
 */
/dts-v1/;

#include "omap36xx.dtsi"

/ {
	model = "TI OMAP3 BeagleBoard xM";
	compatible = "ti,omap3-beagle-xm", "ti,omap36xx", "ti,omap3";

	cpus {
		cpu@0 {
			cpu0-supply = <&vcc>;
		};
	};

	memory {
		device_type = "memory";
		reg = <0x80000000 0x20000000>; /* 512 MB */
	};

	aliases {
		display0 = &dvi0;
		display1 = &tv0;
	};

	leds {
		compatible = "gpio-leds";

		heartbeat {
			label = "beagleboard::usr0";
			gpios = <&gpio5 22 GPIO_ACTIVE_HIGH>; /* 150 -> D6 LED */
			linux,default-trigger = "heartbeat";
		};

		mmc {
			label = "beagleboard::usr1";
			gpios = <&gpio5 21 GPIO_ACTIVE_HIGH>; /* 149 -> D7 LED */
			linux,default-trigger = "mmc0";
		};
	};

	pwmleds {
		compatible = "pwm-leds";

		pmu_stat {
			label = "beagleboard::pmu_stat";
			pwms = <&twl_pwmled 1 7812500>;
			max-brightness = <127>;
		};
	};

	sound {
		compatible = "ti,omap-twl4030";
		ti,model = "omap3beagle";

		ti,mcbsp = <&mcbsp2>;
		ti,codec = <&twl_audio>;
	};

	gpio_keys {
		compatible = "gpio-keys";

		user {
			label = "user";
			gpios = <&gpio1 4 GPIO_ACTIVE_HIGH>;
			linux,code = <0x114>;
			gpio-key,wakeup;
		};

	};

	/* HS USB Port 2 Power */
	hsusb2_power: hsusb2_power_reg {
		compatible = "regulator-fixed";
		regulator-name = "hsusb2_vbus";
		regulator-min-microvolt = <3300000>;
		regulator-max-microvolt = <3300000>;
		gpio = <&twl_gpio 18 0>;	/* GPIO LEDA */
		startup-delay-us = <70000>;
	};

	/* HS USB Host PHY on PORT 2 */
	hsusb2_phy: hsusb2_phy {
		compatible = "usb-nop-xceiv";
		reset-gpios = <&gpio5 19 GPIO_ACTIVE_LOW>; /* gpio_147 */
		vcc-supply = <&hsusb2_power>;
	};

	tfp410: encoder@0 {
		compatible = "ti,tfp410";
		powerdown-gpios = <&twl_gpio 2 GPIO_ACTIVE_LOW>;

		/* XXX pinctrl from twl */

		ports {
			#address-cells = <1>;
			#size-cells = <0>;

			port@0 {
				reg = <0>;

				tfp410_in: endpoint@0 {
					remote-endpoint = <&dpi_out>;
				};
			};

			port@1 {
				reg = <1>;

				tfp410_out: endpoint@0 {
					remote-endpoint = <&dvi_connector_in>;
				};
			};
		};
	};

	dvi0: connector@0 {
		compatible = "dvi-connector";
		label = "dvi";

		digital;

		ddc-i2c-bus = <&i2c3>;

		port {
			dvi_connector_in: endpoint {
				remote-endpoint = <&tfp410_out>;
			};
		};
	};

	tv0: connector@1 {
		compatible = "svideo-connector";
		label = "tv";

		port {
			tv_connector_in: endpoint {
				remote-endpoint = <&venc_out>;
			};
		};
	};
};

&omap3_pmx_wkup {
	gpio1_pins: pinmux_gpio1_pins {
		pinctrl-single,pins = <
			0x0e (PIN_INPUT | PIN_OFF_WAKEUPENABLE | MUX_MODE4) /* sys_boot2.gpio_4 */
		>;
	};

	dss_dpi_pins2: pinmux_dss_dpi_pins1 {
		pinctrl-single,pins = <
			0x0a (PIN_OUTPUT | MUX_MODE3)   /* sys_boot0.dss_data18 */
			0x0c (PIN_OUTPUT | MUX_MODE3)   /* sys_boot1.dss_data19 */
			0x10 (PIN_OUTPUT | MUX_MODE3)   /* sys_boot3.dss_data20 */
			0x12 (PIN_OUTPUT | MUX_MODE3)   /* sys_boot4.dss_data21 */
			0x14 (PIN_OUTPUT | MUX_MODE3)   /* sys_boot5.dss_data22 */
			0x16 (PIN_OUTPUT | MUX_MODE3)   /* sys_boot6.dss_data23 */
		>;
	};
};

&omap3_pmx_core {
	pinctrl-names = "default";
	pinctrl-0 = <
			&hsusb2_pins
	>;

	uart3_pins: pinmux_uart3_pins {
		pinctrl-single,pins = <
			0x16e (PIN_INPUT | PIN_OFF_WAKEUPENABLE | MUX_MODE0) /* uart3_rx_irrx.uart3_rx_irrx */
			0x170 (PIN_OUTPUT | MUX_MODE0) /* uart3_tx_irtx.uart3_tx_irtx OUTPUT | MODE0 */
		>;
	};

	hsusb2_pins: pinmux_hsusb2_pins {
		pinctrl-single,pins = <
			OMAP3_CORE1_IOPAD(0x21d4, PIN_INPUT_PULLDOWN | MUX_MODE3)	/* mcspi1_cs3.hsusb2_data2 */
			OMAP3_CORE1_IOPAD(0x21d6, PIN_INPUT_PULLDOWN | MUX_MODE3)	/* mcspi2_clk.hsusb2_data7 */
			OMAP3_CORE1_IOPAD(0x21d8, PIN_INPUT_PULLDOWN | MUX_MODE3)	/* mcspi2_simo.hsusb2_data4 */
			OMAP3_CORE1_IOPAD(0x21da, PIN_INPUT_PULLDOWN | MUX_MODE3)	/* mcspi2_somi.hsusb2_data5 */
			OMAP3_CORE1_IOPAD(0x21dc, PIN_INPUT_PULLDOWN | MUX_MODE3)	/* mcspi2_cs0.hsusb2_data6 */
			OMAP3_CORE1_IOPAD(0x21de, PIN_INPUT_PULLDOWN | MUX_MODE3)	/* mcspi2_cs1.hsusb2_data3 */
		>;
	};

	dss_dpi_pins1: pinmux_dss_dpi_pins2 {
		pinctrl-single,pins = <
			OMAP3_CORE1_IOPAD(0x20d4, PIN_OUTPUT | MUX_MODE0)   /* dss_pclk.dss_pclk */
			OMAP3_CORE1_IOPAD(0x20d6, PIN_OUTPUT | MUX_MODE0)   /* dss_hsync.dss_hsync */
			OMAP3_CORE1_IOPAD(0x20d8, PIN_OUTPUT | MUX_MODE0)   /* dss_vsync.dss_vsync */
			OMAP3_CORE1_IOPAD(0x20da, PIN_OUTPUT | MUX_MODE0)   /* dss_acbias.dss_acbias */

			OMAP3_CORE1_IOPAD(0x20e8, PIN_OUTPUT | MUX_MODE0)   /* dss_data6.dss_data6 */
			OMAP3_CORE1_IOPAD(0x20ea, PIN_OUTPUT | MUX_MODE0)   /* dss_data7.dss_data7 */
			OMAP3_CORE1_IOPAD(0x20ec, PIN_OUTPUT | MUX_MODE0)   /* dss_data8.dss_data8 */
			OMAP3_CORE1_IOPAD(0x20ee, PIN_OUTPUT | MUX_MODE0)   /* dss_data9.dss_data9 */
			OMAP3_CORE1_IOPAD(0x20f0, PIN_OUTPUT | MUX_MODE0)   /* dss_data10.dss_data10 */
			OMAP3_CORE1_IOPAD(0x20f2, PIN_OUTPUT | MUX_MODE0)   /* dss_data11.dss_data11 */
			OMAP3_CORE1_IOPAD(0x20f4, PIN_OUTPUT | MUX_MODE0)   /* dss_data12.dss_data12 */
			OMAP3_CORE1_IOPAD(0x20f6, PIN_OUTPUT | MUX_MODE0)   /* dss_data13.dss_data13 */
			OMAP3_CORE1_IOPAD(0x20f8, PIN_OUTPUT | MUX_MODE0)   /* dss_data14.dss_data14 */
			OMAP3_CORE1_IOPAD(0x20fa, PIN_OUTPUT | MUX_MODE0)   /* dss_data15.dss_data15 */
			OMAP3_CORE1_IOPAD(0x20fc, PIN_OUTPUT | MUX_MODE0)   /* dss_data16.dss_data16 */
			OMAP3_CORE1_IOPAD(0x20fe, PIN_OUTPUT | MUX_MODE0)   /* dss_data17.dss_data17 */

			OMAP3_CORE1_IOPAD(0x2100, PIN_OUTPUT | MUX_MODE3)   /* dss_data18.dss_data0 */
			OMAP3_CORE1_IOPAD(0x2102, PIN_OUTPUT | MUX_MODE3)   /* dss_data19.dss_data1 */
			OMAP3_CORE1_IOPAD(0x2104, PIN_OUTPUT | MUX_MODE3)   /* dss_data20.dss_data2 */
			OMAP3_CORE1_IOPAD(0x2106, PIN_OUTPUT | MUX_MODE3)   /* dss_data21.dss_data3 */
			OMAP3_CORE1_IOPAD(0x2108, PIN_OUTPUT | MUX_MODE3)   /* dss_data22.dss_data4 */
			OMAP3_CORE1_IOPAD(0x210a, PIN_OUTPUT | MUX_MODE3)   /* dss_data23.dss_data5 */
		>;
	};
};

&omap3_pmx_core2 {
	pinctrl-names = "default";
	pinctrl-0 = <
			&hsusb2_2_pins
	>;

	hsusb2_2_pins: pinmux_hsusb2_2_pins {
		pinctrl-single,pins = <
			OMAP3630_CORE2_IOPAD(0x25f0, PIN_OUTPUT | MUX_MODE3)		/* etk_d10.hsusb2_clk */
			OMAP3630_CORE2_IOPAD(0x25f2, PIN_OUTPUT | MUX_MODE3)		/* etk_d11.hsusb2_stp */
			OMAP3630_CORE2_IOPAD(0x25f4, PIN_INPUT_PULLDOWN | MUX_MODE3)	/* etk_d12.hsusb2_dir */
			OMAP3630_CORE2_IOPAD(0x25f6, PIN_INPUT_PULLDOWN | MUX_MODE3)	/* etk_d13.hsusb2_nxt */
			OMAP3630_CORE2_IOPAD(0x25f8, PIN_INPUT_PULLDOWN | MUX_MODE3)	/* etk_d14.hsusb2_data0 */
			OMAP3630_CORE2_IOPAD(0x25fa, PIN_INPUT_PULLDOWN | MUX_MODE3)	/* etk_d15.hsusb2_data1 */
		>;
	};
};

&i2c1 {
	clock-frequency = <2600000>;

	twl: twl@48 {
		reg = <0x48>;
		interrupts = <7>; /* SYS_NIRQ cascaded to intc */
		interrupt-parent = <&intc>;

		twl_audio: audio {
			compatible = "ti,twl4030-audio";
			codec {
			};
		};
	};
};

#include "twl4030.dtsi"
#include "twl4030_omap3.dtsi"

&i2c2 {
	clock-frequency = <400000>;
};

&i2c3 {
	clock-frequency = <100000>;
};

&mmc1 {
	vmmc-supply = <&vmmc1>;
	vmmc_aux-supply = <&vsim>;
	bus-width = <8>;
};

&mmc2 {
	status = "disabled";
};

&mmc3 {
	status = "disabled";
};

&twl_gpio {
	ti,use-leds;
	/* pullups: BIT(1) */
	ti,pullups = <0x000002>;
	/*
	 * pulldowns:
	 * BIT(2), BIT(6), BIT(7), BIT(8), BIT(13)
	 * BIT(15), BIT(16), BIT(17)
	 */
	ti,pulldowns = <0x03a1c4>;
};

&usb_otg_hs {
	interface-type = <0>;
	usb-phy = <&usb2_phy>;
	phys = <&usb2_phy>;
	phy-names = "usb2-phy";
	mode = <3>;
	power = <50>;
};

&uart3 {
	pinctrl-names = "default";
	pinctrl-0 = <&uart3_pins>;
};

&gpio1 {
	pinctrl-names = "default";
	pinctrl-0 = <&gpio1_pins>;
};

&usbhshost {
	port2-mode = "ehci-phy";
};

&usbhsehci {
	phys = <0 &hsusb2_phy>;
};

&vaux2 {
	regulator-name = "usb_1v8";
	regulator-min-microvolt = <1800000>;
	regulator-max-microvolt = <1800000>;
	regulator-always-on;
};

&mcbsp2 {
	status = "okay";
<<<<<<< HEAD
=======
};

&dss {
	status = "ok";

	pinctrl-names = "default";
	pinctrl-0 = <
		&dss_dpi_pins1
		&dss_dpi_pins2
	>;

	port {
		dpi_out: endpoint {
			remote-endpoint = <&tfp410_in>;
			data-lines = <24>;
		};
	};
};

&venc {
	status = "ok";

	vdda-supply = <&vdac>;

	port {
		venc_out: endpoint {
			remote-endpoint = <&tv_connector_in>;
			ti,channels = <2>;
		};
	};
>>>>>>> 0f5d9d2e
};<|MERGE_RESOLUTION|>--- conflicted
+++ resolved
@@ -327,8 +327,6 @@
 
 &mcbsp2 {
 	status = "okay";
-<<<<<<< HEAD
-=======
 };
 
 &dss {
@@ -359,5 +357,4 @@
 			ti,channels = <2>;
 		};
 	};
->>>>>>> 0f5d9d2e
 };